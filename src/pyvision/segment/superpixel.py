--- conflicted
+++ resolved
@@ -13,9 +13,6 @@
 from skimage.data import lena
 
 
-<<<<<<< HEAD
-def slic(im,k,blur=None,color_weight=0.30):
-=======
 def _assignInitialPoints(cvmat,S):
     h,w,c = cvmat.shape
     
@@ -97,27 +94,12 @@
 
     
 def slic2(im,S,m=20,L_scale=0.5,mean_scale=1.0,std_scale=3.0):
->>>>>>> 6bd4eb78
     '''
     This is a k-means based super pixel algorithm inspired by slic.
     
     http://ivrg.epfl.ch/supplementary_material/RK_SLICSuperpixels/index.html
     '''
     cvmat = im.asOpenCV2()
-<<<<<<< HEAD
-    if blur != None:
-        cvmat = cv2.blur(cvmat, (blur,blur))
-    mat = color_weight*cvmat
-    r,c,_ = mat.shape
-    w,h = im.size
-    rows = np.arange(r).reshape(r,1)*np.ones((1,c))
-    cols = np.arange(c).reshape(1,c)*np.ones((r,1))
-    mat = np.array([mat[:,:,0],mat[:,:,1],mat[:,:,2],rows,cols])
-    mat = mat.swapaxes(0,2)
-    mat = mat.reshape(r*c,5)
-    centroids,labels = vq.kmeans2(mat, k, minit = 'points')
-    labels.shape = (c,r)
-=======
     
     # Compute a label map and assign initial labels
     label_map,xgroups,ygroups,labels = _assignInitialPoints(cvmat,S)
@@ -139,7 +121,6 @@
     mean_L = ndi.gaussian_filter(mean_L,0.5*S)
     std_L = (mat[:,:,0].copy() - mean_L)**2
     std_L = np.sqrt(ndi.gaussian_filter(std_L,0.5*S))
->>>>>>> 6bd4eb78
 
     mean_a = mat[:,:,1].copy()
     mean_a = ndi.gaussian_filter(mean_a,0.5*S)
@@ -166,15 +147,6 @@
     return labels.T,centroids,mask.T
 
 if __name__ == '__main__':
-<<<<<<< HEAD
-    im = pv.Image(pv.FRUITS)
-    #im = im.resize((100,100))
-    labels,mask = slic(im,300)
-    pv.AffineTranslate(1,0,im.size)
-    pv.Image(np.float32(labels)).show()
-    im.annotateMask(mask)
-    im.show()
-=======
     ilog = pv.ImageLog()
     
     #im = pv.Image(np.array(lena(),dtype=np.float32))
@@ -196,5 +168,4 @@
         
         
         
-        
->>>>>>> 6bd4eb78
+        