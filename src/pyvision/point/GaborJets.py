--- conflicted
+++ resolved
@@ -58,10 +58,8 @@
         
     def mask(self,size):
         w,h = size
-<<<<<<< HEAD
-=======
+
         #m = np.zeros(size,np.complex64)
->>>>>>> 12a22f06
         x = np.arange(-w/2,w/2).reshape(w,1)*np.ones(size)
         x = np.concatenate((x[w/2:,:],x[:w/2,:]),axis=0)
         y = np.arange(-h/2,h/2).reshape(1,h)*np.ones(size)
@@ -405,11 +403,7 @@
         return d[0,0],d[1,0]
 
 
-<<<<<<< HEAD
-    def displaceIter(self,gj,iterator=8):
-=======
     def displaceIter(self,gj,N=8):
->>>>>>> 12a22f06
         m1 = self.mag
         m2 = gj.mag
         p1 = self.phase
@@ -419,11 +413,7 @@
         k = self.k      
         d = np.array([[0.],[0.]])
             
-<<<<<<< HEAD
-        for _ in range(iterator):
-=======
         for _ in range(N):
->>>>>>> 12a22f06
             correction = np.dot(k,d).flatten()   
 
             p = p1 - p2 - correction
@@ -537,17 +527,10 @@
             bank.addFilter(wavelet)
             
         for i in range(len(bank.filters)):
-<<<<<<< HEAD
             corr_filter = np.fft.ifft2(bank.filters[i])
             if ilog:
                 ilog.log(pv.Image(np.fft.fftshift(corr_filter.real)),label="Filter_RE_%d"%i)
                 ilog.log(pv.Image(np.fft.fftshift(corr_filter.imag)),label="Filter_IM_%d"%i)
-=======
-            gabor_filter = np.fft.ifft2(bank.filters[i])
-            if ilog:
-                ilog.log(pv.Image(np.fft.fftshift(gabor_filter.real)),label="Filter_RE_%d"%i)
-                ilog.log(pv.Image(np.fft.fftshift(gabor_filter.imag)),label="Filter_IM_%d"%i)
->>>>>>> 12a22f06
             
         
         for im in self.test_images[:1]:
@@ -596,20 +579,7 @@
                 #Image(imag(mask)).show()
         #print "Filter Time:",stop-start
                 
-<<<<<<< HEAD
-            
-=======
-        for im in self.test_images:
-            _ = bank.convolve(im)
-            #mag = sqrt(real(jets)*real(jets)+imag(jets)*imag(jets))
-            #if ilog: ilog.log(im)
-            #for i in range(freq*oreint):
-            #    if ilog: ilog.log(Image(real(jets[:,:,i])))
-            #    if ilog: ilog.log(Image(real(jets[:,:,i])))
-            #    if ilog: ilog.log(Image(mag[:,:,i]))
-            
-        #print "Frame Time: %0.5fs"% frame_time
->>>>>>> 12a22f06
+            
 
 
     def test_GaborFilters(self):
